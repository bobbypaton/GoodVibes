--- conflicted
+++ resolved
@@ -379,15 +379,10 @@
         cosmo_qhg (float): quasi-harmonic Gibbs free energy with COSMO-RS correction for Gibbs free energy of solvation
         linear_warning (bool): flag for linear molecules, may be missing a rotational constant.
     """
-<<<<<<< HEAD
-    def __init__(self, file, cclib_data, QS, QH, s_freq_cutoff, H_FREQ_CUTOFF, temperature, conc, freq_scale_factor, solv, spc,
-                 invert, d3_term, nosymm=False, cosmo=None,inertia='global',g4=False,
-                 noStrans=False, noEtrans=False):
-        
-=======
-    def __init__(self, file, sp_file=None, QS='grimme', QH=False, s_freq_cutoff=100.0, H_FREQ_CUTOFF=100.0, temperature=298.15, conc=0.04087404707082671, freq_scale_factor=1.0, solv=None, spc=False,
-                 invert=False, d3_correction=0.0, ssymm=False, cosmo=None, mm_freq_scale_factor=False, inertia='global', g4=False):
->>>>>>> 28b20f2e
+
+    def __init__(self, file, cclib_data, sp_file=None, QS='grimme', QH=False, s_freq_cutoff=100.0, H_FREQ_CUTOFF=100.0, temperature=298.15, conc=0.04087404707082671, freq_scale_factor=1.0, solv=None, spc=False,
+                 invert=False, d3_correction=0.0, nossymm=False, cosmo=None, mm_freq_scale_factor=False, inertia='global', g4=False, noStrans=False, noEtrans=False):
+
         # List of frequencies and default values
         im_freq_cutoff, frequency_wn, im_frequency_wn, rotemp, roconst, linear_mol, symmno, self.cpu, inverted_freqs = 0.0, [], [], [
             0.0, 0.0, 0.0], [0.0, 0.0, 0.0], 0, 1, [0, 0, 0, 0, 0], []
@@ -397,7 +392,6 @@
         self.job_type = cclib_data['metadata']['ground or transition state']
 
         self.cosmo_qhg = 0.0
-<<<<<<< HEAD
 
         # get frequency information
         all_freqs = cclib_data['vibrations']['frequencies']
@@ -413,68 +407,6 @@
                         if "TSFreq" in self.job_type:
                             if x == most_low_freq:
                                 im_frequency_wn.append(x)
-=======
-        # Read any single point energies if requested
-        if spc != False and spc != 'link':
-            try:
-                self.sp_energy, self.sp_program, self.sp_version_program, self.sp_solvation_model, self.sp_file, self.sp_charge, self.sp_empirical_dispersion, self.sp_multiplicity = parse_data(
-                    sp_file)
-                self.cpu = sp_cpu(sp_file)
-
-            except ValueError:
-                self.sp_energy = '!'
-                pass
-        else:
-            self.sp_energy, self.sp_program, self.sp_version_program, self.sp_solvation_model, self.sp_file, self.sp_charge, self.sp_empirical_dispersion, self.sp_multiplicity = parse_data(
-                file)
-        if self.sp_program == 'Gaussian' or self.program == 'Gaussian':
-            # Count number of links
-            for line in g_output:
-                # Only read first link + freq not other link jobs
-                if "Normal termination" in line:
-                    linkmax += 1
-                else:
-                    frequency_wn = []
-                if 'Frequencies --' in line:
-                    freqloc = linkmax
-
-            # Iterate over output
-            if freqloc == 0:
-                freqloc = len(g_output)
-            for i, line in enumerate(g_output):
-                # Link counter
-                if "Normal termination" in line:
-                    link += 1
-                    # Reset frequencies if in final freq link
-                    if link == freqloc:
-                        frequency_wn = []
-                        im_frequency_wn = []
-                        if mm_freq_scale_factor is not False:
-                            fract_modelsys = []
-                # If spc specified will take last Energy from file, otherwise will break after freq calc
-                if not g4:
-                    if link > freqloc:
-                        break
-                # Iterate over output: look out for low frequencies
-                if line.strip().startswith('Frequencies -- '):
-                    if mm_freq_scale_factor is not False:
-                        newline = g_output[i + 3]
-                    all_freqs = []
-                    for j in range(2,5):
-                        try:
-                            fr = float(line.strip().split()[j])
-                            all_freqs.append(fr)
-                        except IndexError:
-                            pass
-                    most_low_freq = min(all_freqs)
-                    for j in range(2, 5):
-                        try:
-                            x = float(line.strip().split()[j])
-                            # If given MM freq scale factor fill the fract_modelsys array:
-                            if mm_freq_scale_factor is not False:
-                                y = float(newline.strip().split()[j]) / 100.0
-                                y = float('{:.6f}'.format(y))
->>>>>>> 28b20f2e
                             else:
                                 frequency_wn.append(x * -1.)
                                 inverted_freqs.append(x)
